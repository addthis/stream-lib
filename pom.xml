--- conflicted
+++ resolved
@@ -9,15 +9,10 @@
 
   <groupId>com.clearspring.analytics</groupId>
   <artifactId>stream</artifactId>
-<<<<<<< HEAD
   <version>2.2.0-SNAPSHOT</version>
-  <name>Analytics Stream Library</name>
-=======
-  <version>2.1.2-SNAPSHOT</version>
   <name>stream-lib</name>
   <description>A library for summarizing data in streams for which it is infeasible to store all events</description>
   <url>https://github.com/clearspring/stream-lib</url>
->>>>>>> c0908b56
   <licenses>
     <license>
       <name>The Apache Software License, Version 2.0</name>
