<?xml version="1.0" encoding="UTF-8"?>
<project xmlns="http://maven.apache.org/POM/4.0.0" xmlns:xsi="http://www.w3.org/2001/XMLSchema-instance" xsi:schemaLocation="http://maven.apache.org/POM/4.0.0 http://maven.apache.org/maven-v4_0_0.xsd">
  <modelVersion>4.0.0</modelVersion>
  <parent>
    <groupId>org.sonatype.oss</groupId>
    <artifactId>oss-parent</artifactId>
    <version>7</version>
  </parent>

    <parent>
        <groupId>com.bazaarvoice.commons</groupId>
        <artifactId>bv-super-pom</artifactId>
        <version>1.8</version>
        <relativePath />
    </parent>

  <groupId>com.clearspring.analytics</groupId>
  <artifactId>stream</artifactId>
<<<<<<< HEAD
  <version>2.2.1-BV-PRERELEASE-0.3-SNAPSHOT</version>
  <name>Analytics Stream Library</name>
=======
  <version>2.2.0</version>
  <name>stream-lib</name>
  <description>A library for summarizing data in streams for which it is infeasible to store all events</description>
  <url>https://github.com/clearspring/stream-lib</url>
>>>>>>> 4e4c0d66
  <licenses>
    <license>
      <name>The Apache Software License, Version 2.0</name>
      <url>http://www.apache.org/licenses/LICENSE-2.0.txt</url>
    </license>
  </licenses>

  <scm>
    <connection>scm:git:git@github.com:bazaarvoice/stream-lib.git</connection>
  </scm>

  <dependencies>

    <!-- Test -->
    <dependency>
      <groupId>junit</groupId>
      <artifactId>junit</artifactId>
      <version>4.10</version>
      <scope>test</scope>
    </dependency>
    <dependency>
      <groupId>colt</groupId>
      <artifactId>colt</artifactId>
      <version>1.2.0</version>
      <scope>test</scope>
    </dependency>
    <dependency>
      <groupId>com.googlecode.charts4j</groupId>
      <artifactId>charts4j</artifactId>
      <version>1.3</version>
      <scope>test</scope>
    </dependency>
    <dependency>
      <groupId>commons-codec</groupId>
      <artifactId>commons-codec</artifactId>
      <version>1.4</version>
      <scope>test</scope>
    </dependency>
    <dependency>
      <groupId>com.google.guava</groupId>
      <artifactId>guava</artifactId>
      <version>r03</version>
      <scope>test</scope>
    </dependency>
  </dependencies>

  <build>
    <plugins>
      <plugin>
        <groupId>org.apache.maven.plugins</groupId>
        <artifactId>maven-compiler-plugin</artifactId>
        <inherited>true</inherited>
        <configuration>
          <source>1.6</source>
          <target>1.6</target>
        </configuration>
      </plugin>

      <plugin>
        <groupId>org.apache.maven.plugins</groupId>
        <artifactId>maven-source-plugin</artifactId>
        <executions>
          <execution>
            <id>attach-sources</id>
            <goals>
              <goal>jar</goal>
            </goals>
          </execution>
        </executions>
      </plugin>

      <plugin>
        <groupId>org.apache.maven.plugins</groupId>
        <artifactId>maven-javadoc-plugin</artifactId>
        <executions>
          <execution>
            <id>attach-javadocs</id>
            <goals>
              <goal>jar</goal>
            </goals>
          </execution>
        </executions>
      </plugin>

      <plugin>
        <groupId>org.apache.maven.plugins</groupId>
        <artifactId>maven-surefire-plugin</artifactId>
        <version>2.11</version>
        <configuration>
          <forkMode>never</forkMode>
          <!--
              <junitArtifactName>org.junit:junit:4.5</junitArtifactName>
          -->
        </configuration>
      </plugin>


      <plugin>
        <groupId>org.apache.maven.plugins</groupId>
        <artifactId>maven-jar-plugin</artifactId>
        <executions>
          <execution>
            <goals>
              <goal>test-jar</goal>
            </goals>
          </execution>
        </executions>
      </plugin>
      
      <!-- Create self-contained exec artifact for command line tools -->
      <plugin>
        <groupId>org.apache.maven.plugins</groupId>
        <artifactId>maven-shade-plugin</artifactId>
        <version>1.2.1</version>
        <executions>
          <execution>
            <phase>package</phase>
            <goals>
              <goal>shade</goal>
            </goals>
            <configuration>
              <shadedArtifactAttached>true</shadedArtifactAttached>
              <shadedClassifierName>exec</shadedClassifierName>
            </configuration>
          </execution>
        </executions>
      </plugin>

      <plugin>
        <artifactId>maven-release-plugin</artifactId>
        <version>2.2</version>
        <configuration>
          <allowTimestampedSnapshots>true</allowTimestampedSnapshots>
          <!-- Make signing prompt for passphrase properly http://jira.codehaus.org/browse/MGPG-9 -->
          <mavenExecutorId>forked-path</mavenExecutorId>
          <stagingRepository>sonatype-nexus-staging::default::https://oss.sonatype.org/service/local/staging/deploy/maven2</stagingRepository>
        </configuration>
      </plugin>

      <plugin>
        <groupId>org.apache.maven.plugins</groupId>
        <artifactId>maven-gpg-plugin</artifactId>
        <version>1.0</version>
        <executions>
          <execution>
            <id>sign-artifacts</id>
            <phase>verify</phase>
            <goals>
              <goal>sign</goal>
            </goals>
          </execution>
        </executions>
      </plugin>
    </plugins>        
  </build>

  <developers>
    <developer>
      <name>Matt Abrams</name>
      <email>abramsm@addthis.com</email>
    </developer>
    <developer>
      <name>Chris Burroughs</name>
      <email>christopher@addthis.com</email>
    </developer>
  </developers>

  <scm>
    <connection>scm:git:git@github.com:clearspring/stream-lib.git</connection>
    <developerConnection>scm:git:git@github.com:clearspring/stream-lib.git</developerConnection>
    <url>https://github.com/clearspring/stream-lib</url>
  </scm>
</project><|MERGE_RESOLUTION|>--- conflicted
+++ resolved
@@ -1,11 +1,6 @@
 <?xml version="1.0" encoding="UTF-8"?>
 <project xmlns="http://maven.apache.org/POM/4.0.0" xmlns:xsi="http://www.w3.org/2001/XMLSchema-instance" xsi:schemaLocation="http://maven.apache.org/POM/4.0.0 http://maven.apache.org/maven-v4_0_0.xsd">
   <modelVersion>4.0.0</modelVersion>
-  <parent>
-    <groupId>org.sonatype.oss</groupId>
-    <artifactId>oss-parent</artifactId>
-    <version>7</version>
-  </parent>
 
     <parent>
         <groupId>com.bazaarvoice.commons</groupId>
@@ -16,15 +11,10 @@
 
   <groupId>com.clearspring.analytics</groupId>
   <artifactId>stream</artifactId>
-<<<<<<< HEAD
-  <version>2.2.1-BV-PRERELEASE-0.3-SNAPSHOT</version>
-  <name>Analytics Stream Library</name>
-=======
-  <version>2.2.0</version>
+  <version>2.2.1-BV-PRERELEASE-0.1-SNAPSHOT</version>
   <name>stream-lib</name>
   <description>A library for summarizing data in streams for which it is infeasible to store all events</description>
   <url>https://github.com/clearspring/stream-lib</url>
->>>>>>> 4e4c0d66
   <licenses>
     <license>
       <name>The Apache Software License, Version 2.0</name>
@@ -153,12 +143,12 @@
         </executions>
       </plugin>
 
-      <plugin>
+      <!-- plugin>
         <artifactId>maven-release-plugin</artifactId>
         <version>2.2</version>
         <configuration>
           <allowTimestampedSnapshots>true</allowTimestampedSnapshots>
-          <!-- Make signing prompt for passphrase properly http://jira.codehaus.org/browse/MGPG-9 -->
+          < - - Make signing prompt for passphrase properly http://jira.codehaus.org/browse/MGPG-9 - - >
           <mavenExecutorId>forked-path</mavenExecutorId>
           <stagingRepository>sonatype-nexus-staging::default::https://oss.sonatype.org/service/local/staging/deploy/maven2</stagingRepository>
         </configuration>
@@ -177,7 +167,7 @@
             </goals>
           </execution>
         </executions>
-      </plugin>
+      </plugin -->
     </plugins>        
   </build>
 
@@ -192,9 +182,9 @@
     </developer>
   </developers>
 
-  <scm>
+  <!-- scm>
     <connection>scm:git:git@github.com:clearspring/stream-lib.git</connection>
     <developerConnection>scm:git:git@github.com:clearspring/stream-lib.git</developerConnection>
     <url>https://github.com/clearspring/stream-lib</url>
-  </scm>
+  </scm -->
 </project>