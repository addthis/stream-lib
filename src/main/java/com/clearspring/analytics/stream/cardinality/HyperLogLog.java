/*
 * Copyright (C) 2012 Clearspring Technologies, Inc.
 *
 * Licensed under the Apache License, Version 2.0 (the "License");
 * you may not use this file except in compliance with the License.
 * You may obtain a copy of the License at
 *
 * http://www.apache.org/licenses/LICENSE-2.0
 *
 * Unless required by applicable law or agreed to in writing, software
 * distributed under the License is distributed on an "AS IS" BASIS,
 * WITHOUT WARRANTIES OR CONDITIONS OF ANY KIND, either express or implied.
 * See the License for the specific language governing permissions and
 * limitations under the License.
 */

package com.clearspring.analytics.stream.cardinality;

import com.clearspring.analytics.hash.MurmurHash;
import com.clearspring.analytics.util.IBuilder;

import java.io.ByteArrayInputStream;
import java.io.ByteArrayOutputStream;
import java.io.DataInputStream;
import java.io.DataOutputStream;
import java.io.IOException;
import java.io.Serializable;

/**
 * Java implementation of HyperLogLog (HLL) algorithm from this paper:
 * <p/>
 * http://algo.inria.fr/flajolet/Publications/FlFuGaMe07.pdf
 * <p/>
 * HLL is an improved version of LogLog that is capable of estimating
 * the cardinality of a set with accuracy = 1.04/sqrt(m) where
 * m = 2^b.  So we can control accuracy vs space usage by increasing
 * or decreasing b.
 * <p/>
 * The main benefit of using HLL over LL is that it only requires 64%
 * of the space that LL does to get the same accuracy.
 * <p/>
 * This implementation implements a single counter.  If a large (millions)
 * number of counters are required you may want to refer to:
 * <p/>
 * http://dsiutils.dsi.unimi.it/
 * <p/>
 * It has a more complex implmentation of HLL that supports multiple counters
 * in a single object, drastically reducing the java overhead from creating
 * a large number of objects.
 * <p/>
 * This implementation leveraged a javascript implementation that Yammer has
 * been working on:
 * <p/>
 * https://github.com/yammer/probablyjs
 */
public class HyperLogLog implements ICardinality
{
    private final static double POW_2_32 = Math.pow(2, 32);
    private final static double NEGATIVE_POW_2_32 = -4294967296.0;

    private final RegisterSet registerSet;
    private final int log2m;
    private final double alphaMM;


    /**
     * Create a new HyperLogLog instance using the specified standard deviation.
     *
     * @param rsd - the relative standard deviation for the counter.
     *            smaller values create counters that require more space.
     */
    public HyperLogLog(double rsd)
    {
        this(log2m(rsd));
    }

    private static int log2m(double rsd)
    {
        return (int) (Math.log((1.106 / rsd) * (1.106 / rsd)) / Math.log(2));
    }

    /**
     * Create a new HyperLogLog instance.  The log2m parameter defines the accuracy of
     * the counter.  The larger the log2m the better the accuracy.
     * <p/>
     * accuracy = 1.04/sqrt(2^log2m)
     *
     * @param log2m - the number of bits to use as the basis for the HLL instance
     */
    public HyperLogLog(int log2m)
    {
        this(log2m, new RegisterSet((int) Math.pow(2, log2m)));
    }

    /**
     * Creates a new HyperLogLog instance using the given registers.  Used for unmarshalling a serialized
     * instance and for merging multiple counters together.
     *
     * @param registerSet - the initial values for the register set
     */
    public HyperLogLog(int log2m, RegisterSet registerSet)
    {
        this.registerSet = registerSet;
        this.log2m = log2m;
        int m = (int) Math.pow(2, this.log2m);

        // See the paper.
        switch (log2m)
        {
            case 4:
                alphaMM = 0.673 * m * m;
                break;
            case 5:
                alphaMM = 0.697 * m * m;
                break;
            case 6:
                alphaMM = 0.709 * m * m;
                break;
            default:
                alphaMM = (0.7213 / (1 + 1.079 / m)) * m * m;
        }
    }


    @Override
    public boolean offer(Object o)
    {
<<<<<<< HEAD
        byte[] bytes = null;
        if (o instanceof byte[]) {
            bytes = (byte[])o;
        } else {
            bytes = o.toString().getBytes();
        }
        final int x = MurmurHash.hash(bytes);
=======
        final int x = MurmurHash.hash(o);
>>>>>>> 4e4c0d66
        // j becomes the binary address determined by the first b log2m of x
        // j will be between 0 and 2^log2m
        final int j = x >>> (Integer.SIZE - log2m);
        final int r = Integer.numberOfLeadingZeros((x << this.log2m) | (1 << (this.log2m - 1)) + 1) + 1;
        if (registerSet.get(j) < r)
        {
            registerSet.set(j, r);
            return true;
        }
        else
        {
            return false;
        }
    }


    @Override
    public long cardinality()
    {
        return cardinality(true);
    }

    public long cardinality(boolean enableLongRangeCorrection)
    {
        double registerSum = 0;
        int count = registerSet.count;
        for (int j = 0; j < registerSet.count; j++)
        {
            registerSum += Math.pow(2, (-1 * registerSet.get(j)));
        }

        double estimate = alphaMM * (1 / registerSum);

        if (estimate <= (5.0 / 2.0) * count)
        {
            // Small Range Estimate
            double zeros = 0.0;
            for (int z = 0; z < count; z++)
            {
                if (registerSet.get(z) == 0)
                {
                    zeros++;
                }
            }
            return Math.round(count * Math.log(count / zeros));
        }
        else if (estimate <= (1.0 / 30.0) * POW_2_32)
        {
            // Intermedia Range Estimate
            return Math.round(estimate);
        }
        else if (estimate > (1.0 / 30.0) * POW_2_32)
        {
            // Large Range Estimate
            if (enableLongRangeCorrection)
            {
                return Math.round((NEGATIVE_POW_2_32 * Math.log(1.0 - (estimate / POW_2_32))));
            }
            else
            {
                return Math.round(estimate);
            }
        }
        return 0;
    }

    @Override
    public int sizeof()
    {
        return registerSet.size * 4;
    }

    @Override
    public byte[] getBytes() throws IOException
    {
        ByteArrayOutputStream baos = new ByteArrayOutputStream();
        DataOutputStream dos = new DataOutputStream(baos);

        dos.writeInt(log2m);
        dos.writeInt(registerSet.size * 4);
        for(int x : registerSet.bits())
        {
            dos.writeInt(x);
        }

        return baos.toByteArray();
    }

    @Override
<<<<<<< HEAD
    public ICardinality merge(ICardinality... estimators)
    {
        return HyperLogLog.mergeEstimators(prepMerge(estimators));
    }

    public void mergeWith(HyperLogLog other) {
        this.registerSet.mergeWith(other.registerSet);
    }

    protected HyperLogLog[] prepMerge(ICardinality... estimators)
=======
    public ICardinality merge(ICardinality... estimators) throws CardinalityMergeException
>>>>>>> 4e4c0d66
    {
        if(estimators == null || estimators.length == 0)
        {
            return this;
        }
        RegisterSet mergedSet;
        int size = this.sizeof();
        mergedSet = new RegisterSet((int) Math.pow(2, this.log2m), this.registerSet.bits());
        for (ICardinality estimator : estimators)
        {
<<<<<<< HEAD
            mergedSet = new RegisterSet((int) Math.pow(2, estimators[0].log2m));

            for (int e = 0; e < numEstimators; e++)
            {
                mergedSet.mergeWith(estimators[e].registerSet);
=======
            if(!(estimator instanceof HyperLogLog))
            {
                throw new HyperLogLogMergeException("Cannot merge estimators of different class");
            }
            if (estimator.sizeof() != size)
            {
                throw new HyperLogLogMergeException("Cannot merge estimators of different sizes");
            }
            HyperLogLog hll = (HyperLogLog) estimator;
            for (int b = 0; b < mergedSet.count; b++)
            {
                mergedSet.set(b, Math.max(mergedSet.get(b), hll.registerSet.get(b)));
>>>>>>> 4e4c0d66
            }
        }
        return new HyperLogLog(this.log2m, mergedSet);
    }

    public static int[] getBits(byte[] mBytes) throws IOException
    {
        int bitSize = mBytes.length / 4;
        int[] bits = new int[bitSize];
        DataInputStream dis = new DataInputStream(new ByteArrayInputStream(mBytes));
        for (int i = 0; i < bitSize; i++)
        {
            bits[i] = dis.readInt();
        }
        return bits;
    }

    public static class Builder implements IBuilder<ICardinality>, Serializable
    {
        private double rsd;

        public Builder(double rsd)
        {
            this.rsd = rsd;
        }

        @Override
        public HyperLogLog build()
        {
            return new HyperLogLog(rsd);
        }

        @Override
        public int sizeof()
        {
            int log2m = log2m(rsd);
            int k = (int)Math.pow(2, log2m);
            return RegisterSet.getBits(k) * 4;
        }

        public static HyperLogLog build(byte[] buffer, int offset, int length) throws IOException
        {
            ByteArrayInputStream bais = new ByteArrayInputStream(buffer, offset, length);
            DataInputStream oi = new DataInputStream(bais);
            int log2m = oi.readInt();
            int size = oi.readInt();
            byte[] longArrayBytes = new byte[size];
            oi.readFully(longArrayBytes);
            return new HyperLogLog(log2m, new RegisterSet((int) Math.pow(2, log2m), getBits(longArrayBytes)));
        }

        public static HyperLogLog build(byte[] bytes) throws IOException
        {
            return build(bytes, 0, bytes.length);
        }
    }

    @SuppressWarnings("serial")
    protected static class HyperLogLogMergeException extends CardinalityMergeException
    {
        public HyperLogLogMergeException(String message)
        {
            super(message);
        }
    }
}<|MERGE_RESOLUTION|>--- conflicted
+++ resolved
@@ -125,17 +125,12 @@
     @Override
     public boolean offer(Object o)
     {
-<<<<<<< HEAD
-        byte[] bytes = null;
+        int x;
         if (o instanceof byte[]) {
-            bytes = (byte[])o;
+            x = MurmurHash.hash((byte[])o);
         } else {
-            bytes = o.toString().getBytes();
-        }
-        final int x = MurmurHash.hash(bytes);
-=======
-        final int x = MurmurHash.hash(o);
->>>>>>> 4e4c0d66
+            x = MurmurHash.hash(o);
+        }
         // j becomes the binary address determined by the first b log2m of x
         // j will be between 0 and 2^log2m
         final int j = x >>> (Integer.SIZE - log2m);
@@ -225,8 +220,7 @@
     }
 
     @Override
-<<<<<<< HEAD
-    public ICardinality merge(ICardinality... estimators)
+    public ICardinality merge(ICardinality... estimators) throws CardinalityMergeException
     {
         return HyperLogLog.mergeEstimators(prepMerge(estimators));
     }
@@ -235,43 +229,65 @@
         this.registerSet.mergeWith(other.registerSet);
     }
 
-    protected HyperLogLog[] prepMerge(ICardinality... estimators)
-=======
-    public ICardinality merge(ICardinality... estimators) throws CardinalityMergeException
->>>>>>> 4e4c0d66
-    {
-        if(estimators == null || estimators.length == 0)
-        {
-            return this;
-        }
-        RegisterSet mergedSet;
-        int size = this.sizeof();
-        mergedSet = new RegisterSet((int) Math.pow(2, this.log2m), this.registerSet.bits());
-        for (ICardinality estimator : estimators)
-        {
-<<<<<<< HEAD
+    protected HyperLogLog[] prepMerge(ICardinality... estimators) throws CardinalityMergeException
+    {
+        int numEstimators = (estimators == null) ? 0 : estimators.length;
+        HyperLogLog[] lls = new HyperLogLog[numEstimators + 1];
+        if (numEstimators > 0)
+        {
+            for (int i = 0; i < numEstimators; i++)
+            {
+                if (estimators[i] instanceof HyperLogLog)
+                {
+                    lls[i] = (HyperLogLog) estimators[i];
+                }
+                else
+                {
+                    throw new HyperLogLogMergeException("Cannot merge estimators of different class");
+                }
+            }
+        }
+        lls[numEstimators] = this;
+        return lls;
+    }
+
+    /**
+     * @param estimators
+     * @return null if no estimators are provided
+     */
+    protected static RegisterSet mergeRegisters(HyperLogLog... estimators)
+    {
+        RegisterSet mergedSet = null;
+        int numEstimators = (estimators == null) ? 0 : estimators.length;
+        if (numEstimators > 0)
+        {
             mergedSet = new RegisterSet((int) Math.pow(2, estimators[0].log2m));
 
             for (int e = 0; e < numEstimators; e++)
             {
                 mergedSet.mergeWith(estimators[e].registerSet);
-=======
-            if(!(estimator instanceof HyperLogLog))
-            {
-                throw new HyperLogLogMergeException("Cannot merge estimators of different class");
-            }
-            if (estimator.sizeof() != size)
-            {
-                throw new HyperLogLogMergeException("Cannot merge estimators of different sizes");
-            }
-            HyperLogLog hll = (HyperLogLog) estimator;
-            for (int b = 0; b < mergedSet.count; b++)
-            {
-                mergedSet.set(b, Math.max(mergedSet.get(b), hll.registerSet.get(b)));
->>>>>>> 4e4c0d66
-            }
-        }
-        return new HyperLogLog(this.log2m, mergedSet);
+            }
+        }
+        return mergedSet;
+    }
+
+    /**
+     * Merges estimators to produce an estimator for their combined streams
+     *
+     * @param estimators
+     * @return merged estimator or null if no estimators were provided
+     */
+    public static HyperLogLog mergeEstimators(HyperLogLog... estimators)
+    {
+        HyperLogLog merged = null;
+
+        RegisterSet mergedSet = mergeRegisters(estimators);
+        if (mergedSet != null)
+        {
+            merged = new HyperLogLog(estimators[0].log2m, mergedSet);
+        }
+
+        return merged;
     }
 
     public static int[] getBits(byte[] mBytes) throws IOException
